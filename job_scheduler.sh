#!/bin/bash
# Job requirements
#BSUB -J ot_gwas_sumstats_scheduler
#BSUB -W 0:40
#BSUB -n 1
#BSUB -M 1024M
#BSUB -R rusage[mem=1024M]
#BSUB -N
#BSUB -e /nfs/production/opentargets/lsf/logs/ot_gwas_sumstats_scheduler-%J.err
#BSUB -o /nfs/production/opentargets/lsf/logs/ot_gwas_sumstats_scheduler-%J.out


# This script is used to schedule the GWAS catalog processing jobs periodically.

# Environment variables
if [[ -n "$LS_EXECCWD" ]]; then
    SCRIPT_DIR=$LS_EXECCWD
    cd $LS_EXECCWD
else
    SCRIPT_DIR="$( cd "$( dirname "${BASH_SOURCE[0]}" )" && pwd )"
fi
SCRIPT_NAME=$(basename ${BASH_SOURCE[0]})

# DEBUG
env
pwd
echo "SCRIPT_DIR=${SCRIPT_DIR}"
echo "SCRIPT_NAME=${SCRIPT_NAME}"

# Operational defaults
source ${SCRIPT_DIR}/config.sh

# Helper functions
function print_environment {
    log "---> Local Environment for '${SCRIPT_NAME}':"
    log "  SCRIPT_DIR=${SCRIPT_DIR}"
}

# Activate GCP service account
function activate_gcp_service_account {
    log "Activating GCP service account `basename ${path_ops_gcp_service_account}`"
    singularity exec docker://google/cloud-sdk:latest gcloud auth activate-service-account --key-file=${path_ops_gcp_service_account}
}

function setup_python_environment {
    log "Setting up Python environment at '${path_env_python}'"
    #singularity exec docker://${runtime_pyspark_image} python -m venv ${path_env_python}
    singularity exec --bind /usr/bin/git:/usr/bin/git  docker://${runtime_pyspark_image} pip install -r ${SCRIPT_DIR}/requirements.txt
}


# Main
print_environment
activate_gcp_service_account
setup_python_environment
<<<<<<< HEAD
# for study in $(cat ${path_file_harmonised_listing} | sort -R | head -n 5); do
for study in $(cat ${path_file_harmonised_listing}  | grep -w -f ~/unique_studies_in_production.csv  | head -n1); do
=======

for study in $(cat ${path_file_harmonised_listing} | sort -R | head -n 5); do
>>>>>>> 654943b2
    export path_study=$(readlink -f "${path_baseline_summary_statistics}/${study}")
    log "---> Launch processing job for study: '${path_study}'"
    #bsub -q datamover -J ot_gwas_sumstats_worker -W 1:00 -n 16 -M 32768M -R "rusage[mem=32768M]" -R "span[hosts=1]" ${SCRIPT_DIR}/process_gwas_study.sh ${path_study}
    export PARAM_PATH_STUDY=${path_study}
    bsub -q datamover < ${SCRIPT_DIR}/process_gwas_study.sh
    #${SCRIPT_DIR}/process_gwas_study.sh ${path_study}
done<|MERGE_RESOLUTION|>--- conflicted
+++ resolved
@@ -53,13 +53,9 @@
 print_environment
 activate_gcp_service_account
 setup_python_environment
-<<<<<<< HEAD
+
 # for study in $(cat ${path_file_harmonised_listing} | sort -R | head -n 5); do
 for study in $(cat ${path_file_harmonised_listing}  | grep -w -f ~/unique_studies_in_production.csv  | head -n1); do
-=======
-
-for study in $(cat ${path_file_harmonised_listing} | sort -R | head -n 5); do
->>>>>>> 654943b2
     export path_study=$(readlink -f "${path_baseline_summary_statistics}/${study}")
     log "---> Launch processing job for study: '${path_study}'"
     #bsub -q datamover -J ot_gwas_sumstats_worker -W 1:00 -n 16 -M 32768M -R "rusage[mem=32768M]" -R "span[hosts=1]" ${SCRIPT_DIR}/process_gwas_study.sh ${path_study}
